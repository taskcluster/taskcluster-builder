--- conflicted
+++ resolved
@@ -3,10 +3,9 @@
 const os = require('os');
 const fs = require('fs');
 const path = require('path');
-const {spawn} = require('child_process');
 const {PassThrough} = require('stream');
 const split = require('split');
-const got = require('got');
+const {spawn} = require('child_process'); 
 const rimraf = util.promisify(require('rimraf'));
 const git = require('simple-git/promise');
 const Docker = require('dockerode');
@@ -15,24 +14,20 @@
 const Observable = require('zen-observable');
 const tar = require('tar-fs');
 const yaml = require('js-yaml');
+const got = require('got');
 
 doT.templateSettings.strip = false;
 const ENTRYPOINT_TEMPLATE = doT.template(fs.readFileSync(path.join(__dirname, 'entrypoint.dot')));
 const DOCKERFILE_TEMPLATE = doT.template(fs.readFileSync(path.join(__dirname, 'dockerfile.dot')));
 
-const serviceTasks = ({baseDir, spec, cfg, name}) => {
+const serviceTasks = ({baseDir, spec, cfg, name, cmdOptions}) => {
   const service = _.find(spec.build.services, {name});
   const workDir = path.join(baseDir, `service-${name}`);
   const appDir = path.join(workDir, 'app');
   const buildpackDir = path.join(workDir, 'buildpack');
 
-<<<<<<< HEAD
   const tasks = [];
   let docker, dockerRunOpts;
-=======
-    this.cfg = build.cfg;
-    this.options = build.options;
->>>>>>> 56a89ff3
 
   const cleanup = async () => {
     await Promise.all([
@@ -44,147 +39,8 @@
     ].map(dir => rimraf(path.join(workDir, dir))));
   };
 
-<<<<<<< HEAD
   const gitClone = async ({dir, url, sha, utils}) => {
     const [source, ref] = url.split('#');
-=======
-    this.git = git(this.workDir);
-
-    this._dockerSetup();
-
-    this.buildConfig = {
-      buildType: 'heroku-buildpack',
-      stack: 'heroku-16',
-      buildpack: 'https://github.com/heroku/heroku-buildpack-nodejs',
-    };
-  }
-
-  _dockerSetup() {
-    this.docker = new Docker();
-    // when running a docker container, always remove the container when finished, 
-    // mount the workdir at /workdir, and run as the current (non-container) user
-    // so that file ownership remains as expected.  Set up /etc/passwd and /etc/group
-    // to define names for those uid/gid, too.
-    const {uid, gid} = os.userInfo();
-    fs.writeFileSync(path.join(this.workDir, 'passwd'),
-      `root:x:0:0:root:/root:/bin/bash\nbuilder:x:${uid}:${gid}:builder:/:/bin/bash\n`);
-    fs.writeFileSync(path.join(this.workDir, 'group'),
-      `root:x:0:\nbuilder:x:${gid}:\n`);
-    this.dockerRunOpts = {
-      AutoRemove: true,
-      User: `${uid}:${gid}`,
-      Binds: [
-        `${this.workDir}/passwd:/etc/passwd:ro`,
-        `${this.workDir}/group:/etc/group:ro`,
-        `${this.workDir}:/workdir`,
-      ],
-    };
-  }
-
-  task() {
-    return {
-      title: this.serviceName,
-      task: () => new Listr([
-        {
-          title: 'Set Up',
-          task: ctx => this.setup(ctx),
-        },
-        {
-          title: 'Clean',
-          task: () => this.cleanup(),
-          skip: ctx => ctx.skipBuild,
-        },
-        {
-          title: 'Clone service repo',
-          task: () => this.clone(),
-          skip: ctx => ctx.skipBuild,
-        },
-        {
-          title: 'Gather build configuration',
-          task: () => this.readConfig(),
-          skip: ctx => ctx.skipBuild,
-        },
-        {
-          title: 'Clone buildpack repo',
-          task: () => this.cloneBuildpack(),
-          skip: ctx => ctx.skipBuild,
-        },
-        {
-          title: 'Pull build image',
-          task: () => this.pullBuildImage(),
-          skip: ctx => ctx.skipBuild,
-        },
-        {
-          title: 'Detect',
-          task: () => this.detect(),
-          skip: ctx => ctx.skipBuild,
-        },
-        {
-          title: 'Compile',
-          task: () => this.compile(),
-          skip: ctx => ctx.skipBuild,
-        },
-        {
-          title: 'Generate entrypoint',
-          task: () => this.entrypoint(),
-          skip: ctx => ctx.skipBuild,
-        },
-        {
-          title: 'Build image',
-          task: () => this.buildFinalImage(),
-          skip: ctx => ctx.skipBuild,
-        },
-        {
-          title: 'Push image (takes a while and may look like it is stalled)',
-          task: (ctx, task) => this.pushImage(task),
-          skip: ctx => ctx.skipPush,
-        },
-        {
-          title: 'Clean',
-          task: () => this.cleanup(),
-          skip: ctx => ctx.skipBuild && ctx.skipPush,
-        },
-      ]),
-    };
-  }
-
-  /**
-   * Set up for the build process.  This must fill out the
-   * serviceSpec.dockerImage, and set ctx.skipBuild if there is no need to actually
-   * build the service. Set skipPush if no need to push.
-   */
-  async setup(ctx) {
-    const [source, ref] = this.serviceSpec.source.split('#');
-    const head = (await this.git.listRemote([source, ref])).split(/\s+/)[0];
-    const tag = `${this.cfg.docker.repositoryPrefix}${this.serviceName}:${head}`;
-
-    this.serviceSpec.exactSource = `${source}#${head}`;
-    this.serviceSpec.dockerImage = tag;
-
-    // set up to skip other tasks if this tag already exists locally
-    const dockerImages = await this.docker.listImages();
-    // TODO: need docker image sha, if it exists (or set it later)
-    ctx.skipBuild = dockerImages.some(image => image.RepoTags && image.RepoTags.indexOf(tag) !== -1);
-    ctx.skipPush = !this.options.push;
-  }
-
-  async clone() {
-    const [source, ref] = this.serviceSpec.source.split('#');
-    // TODO: update if already exists, and remove from clean step
-    if (!fs.existsSync(path.join(this.workDir, 'app'))) {
-      await this.git.clone(source, 'app', ['--depth=1', `-b${ref}`]);
-    }
-    const commit = (await git(path.join(this.workDir, 'app')).revparse(['HEAD'])).trim();
-  }
-
-  async readConfig() {
-    const configFile = path.join(this.workDir, 'app', '.build-config.yml');
-    if (fs.existsSync(configFile)) {
-      const config = yaml.safeLoad(configFile);
-      this.buildConfig = Object.assign({}, this.buildConfig, config);
-    }
-  }
->>>>>>> 56a89ff3
 
     utils.status({message: `Cloning ${source}`});
     // TODO: update if already exists, and remove from clean step
@@ -337,7 +193,6 @@
     },
   });
 
-<<<<<<< HEAD
   tasks.push({
     title: `Service ${name} - Compile`,
     requires: [
@@ -482,50 +337,60 @@
     },
   });
 
+  tasks.push({
+    title: `Service ${name} - Push Image`,
+    requires: [
+      `service-${name}-docker-image`,
+      `service-${name}-image-built`,
+      `service-${name}-image-exists`,
+    ],
+    provides: [
+    ],
+    run: async (requirements, utils) => {
+      const provides = {
+      };
+
+      // bail out early if we can skip this..
+      if (requirements[`service-${name}-image-exists`] || !cmdOptions.push) {
+        return utils.skip(provides);
+      }
+
+      const dockerImage = requirements[`service-${name}-docker-image`];
+      const repoImage = dockerImage.split(':');
+      try {
+        const res = await got(`https://index.docker.io/v1/repositories/${repoImage[0]}/tags`, {json: true}); // Sad hack
+        if (res.body && _.includes(res.body.map(l => l.name), repoImage[1])) {
+          utils.status({message: `${dockerImage} already exists on dockerhub`});
+          return utils.skip(provides);
+        }
+      } catch (err) {
+        if (err.statusCode !== 404) {
+          throw err;
+        }
+      }
+      const log = path.join(workDir, 'push.log');
+      const logFile = fs.createWriteStream(log);
+      await utils.waitFor(new Observable(observer => {
+        const push = spawn('docker', ['push', dockerImage]);
+        push.on('error', observer.error);
+        push.stdout.pipe(logFile);
+        push.stderr.pipe(logFile);
+        push.stdout.pipe(split(/\r?\n/, null, {trailing: false})).on('data', d => observer.next(d.toString()));
+        push.stderr.pipe(split(/\r?\n/, null, {trailing: false})).on('data', d => observer.next(d.toString()));
+        push.on('exit', (code, signal) => {
+          if (code !== 0) {
+            observer.error(new Error(`push failed! check ${log} for reason`));
+          } else {
+            observer.complete();
+          }
+        });
+      }));
+
+      return provides;
+    },
+  });
+
   return tasks;
-=======
-  async pushImage(task) {
-    const repoImage = this.serviceSpec.dockerImage.split(':');
-    try {
-      const res = await got(`https://index.docker.io/v1/repositories/${repoImage[0]}/tags`, {json: true}); // Sad hack
-      if (res.body && _.includes(res.body.map(l => l.name), repoImage[1])) {
-        return task.skip(`${this.serviceSpec.dockerImage} already exists on dockerhub`);
-      }
-    } catch (err) {
-      if (err.statusCode !== 404) {
-        throw err;
-      }
-    }
-    const log = path.join(this.workDir, 'push.log');
-    const logFile = fs.createWriteStream(log);
-    return new Observable(observer => {
-      const push = spawn('docker', ['push', this.serviceSpec.dockerImage]);
-      push.on('error', observer.error);
-      push.stdout.pipe(logFile);
-      push.stderr.pipe(logFile);
-      push.stdout.on('data', d => observer.next(d.toString()));
-      push.stderr.on('data', d => observer.next(d.toString()));
-      push.on('exit', (code, signal) => {
-        if (code !== 0) {
-          observer.error(new Error(`push failed! check ${log} for reason`));
-        } else {
-          observer.complete();
-        }
-      });
-    });
-    return push.stdout;
-  }
-
-  async cleanup() {
-    await Promise.all([
-      'app',
-      'buildpack',
-      'slug',
-      'docker',
-      // cache is left in place
-    ].map(dir => rimraf(path.join(this.workDir, dir))));
-  }
->>>>>>> 56a89ff3
 };
 
 exports.serviceTasks = serviceTasks;